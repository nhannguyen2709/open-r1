# Copyright 2025 The HuggingFace Team. All rights reserved.
#
# Licensed under the Apache License, Version 2.0 (the "License");
# you may not use this file except in compliance with the License.
# You may obtain a copy of the License at
#
#     http://www.apache.org/licenses/LICENSE-2.0
#
# Unless required by applicable law or agreed to in writing, software
# distributed under the License is distributed on an "AS IS" BASIS,
# WITHOUT WARRANTIES OR CONDITIONS OF ANY KIND, either express or implied.
# See the License for the specific language governing permissions and
# limitations under the License.

import logging
import os
from dataclasses import dataclass, field

import torch
from datasets import load_dataset
import datasets
from transformers import set_seed
from transformers.trainer_utils import get_last_checkpoint
from trl import ScriptArguments, TrlParser, get_peft_config

from open_r1.configs import GRPOConfig, ModelConfig
from open_r1.rewards import (
    accuracy_reward,
    code_reward,
    format_reward,
    get_code_format_reward,
    get_cosine_scaled_reward,
    get_repetition_penalty_reward,
    len_reward,
    reasoning_steps_reward,
)
from open_r1.utils import get_tokenizer
from open_r1.utils.callbacks import get_callbacks
from open_r1.grpo_trainer import GRPOTrainer
from open_r1.utils.model_utils import get_quantization_config, get_tokenizer
from open_r1.utils.wandb_logging import init_wandb_training

import pandas as pd

logger = logging.getLogger(__name__)


@dataclass
class GRPOScriptArguments(ScriptArguments):
    """
    Script arguments for the GRPO training script.

    Args:
        reward_funcs (`list[str]`):
            List of reward functions. Possible values: 'accuracy', 'format', 'format_deepseek', 'reasoning_steps', 'cosine', 'repetition_penalty', 'length'.
        cosine_min_value_wrong (`float`):
            Minimum reward for cosine scaling for wrong answers.
        cosine_max_value_wrong (`float`):
            Maximum reward for cosine scaling for wrong answers.
        cosine_min_value_correct (`float`):
            Minimum reward for cosine scaling for correct answers.
        cosine_max_value_correct (`float`):
            Maximum reward for cosine scaling for correct answers.
        cosine_max_len (`int`):
            Maximum length for cosine scaling.
        code_language (`str`):
            Language for code format reward.
    """

    reward_funcs: list[str] = field(
        default_factory=lambda: ["accuracy", "format"],
        metadata={
            "help": "List of reward functions. Possible values: 'accuracy', 'format', 'format_deepseek', 'reasoning_steps', 'cosine', 'repetition_penalty', 'length', 'code', 'code_format'"
        },
    )
    cosine_min_value_wrong: float = field(
        default=0.0,
        metadata={"help": "Minimum reward for wrong answers"},
    )
    cosine_max_value_wrong: float = field(
        default=-0.5,
        metadata={"help": "Maximum reward for wrong answers"},
    )
    cosine_min_value_correct: float = field(
        default=0.5,
        metadata={"help": "Minimum reward for correct answers"},
    )
    cosine_max_value_correct: float = field(
        default=1.0,
        metadata={"help": "Maximum reward for correct answers"},
    )
    cosine_max_len: int = field(
        default=1000,
        metadata={"help": "Maximum length for scaling"},
    )
    repetition_n_grams: int = field(
        default=3,
        metadata={"help": "Number of n-grams for repetition penalty reward"},
    )
    repetition_max_penalty: float = field(
        default=-1.0,
        metadata={
            "help": "Maximum (negative) penalty for for repetition penalty reward"
        },
    )
<<<<<<< HEAD
=======
    code_language: str = field(
        default="python",
        metadata={
            "help": "Language for code format reward. Based on E2B supported languages https://e2b.dev/docs/code-interpreting/supported-languages",
            "choices": ["python", "javascript", "r", "java", "bash"],
        },
    )
>>>>>>> 0db1912b


def main(script_args, training_args, model_args):
    # Set seed for reproducibility
    set_seed(training_args.seed)

    ###############
    # Setup logging
    ###############
    logging.basicConfig(
        format="%(asctime)s - %(levelname)s - %(name)s -   %(message)s",
        datefmt="%m/%d/%Y %H:%M:%S",
        level=logging.INFO if training_args.local_rank in [-1, 0] else logging.WARN,
    )

    # Log on each process a small summary
    logger.warning(
        f"Process rank: {training_args.local_rank}, device: {training_args.device}, n_gpu: {training_args.n_gpu}"
        + f" distributed training: {bool(training_args.local_rank != -1)}, 16-bits training: {training_args.fp16}"
    )
    # logger.info(f"Model parameters {model_args}")
    # logger.info(f"Script parameters {script_args}")
    # logger.info(f"Training parameters {training_args}")

    # Check for last checkpoint
    last_checkpoint = None
    if os.path.isdir(training_args.output_dir):
        last_checkpoint = get_last_checkpoint(training_args.output_dir)
    if last_checkpoint is not None and training_args.resume_from_checkpoint is None:
        logger.info(f"Checkpoint detected, resuming training at {last_checkpoint=}.")

    if "wandb" in training_args.report_to:
        init_wandb_training(training_args)

    # Load the dataset
    # dataset = load_dataset(script_args.dataset_name, name=script_args.dataset_config)
    eval_dataset = None
    if training_args.eval_strategy != "no":
        eval_dataset = load_dataset("Maxwell-Jia/AIME_2024", split="train")

    # Format into conversation
    def make_conversation(example):
        prompt = []

        if training_args.system_prompt is not None:
            prompt.append({"role": "system", "content": training_args.system_prompt})

        prompt.append({"role": "user", "content": example["problem"] + "\nPlease put the final answer within \\boxed{}."})
        return {"prompt": prompt}

    # dataset = dataset.map(make_conversation, num_proc=4)
    # dataset[script_args.dataset_train_split] = dataset[
    #     script_args.dataset_train_split
    # ].select(range(100))

    # for split in dataset:
    #     if "messages" in dataset[split].column_names:
    #         dataset[split] = dataset[split].remove_columns("messages")

    # train_dataset = dataset[script_args.dataset_train_split]
    train_dataset = pd.read_parquet("openr1_int_sample_easy.parquet")
    train_dataset = datasets.Dataset.from_pandas(train_dataset)

    train_dataset = train_dataset.map(make_conversation)
    eval_dataset = eval_dataset.rename_columns(
        {"Problem": "problem", "Solution": "solution", "Answer": "answer"}
    )
    eval_dataset = eval_dataset.map(make_conversation)
    # overfit check
    # train_dataset = eval_dataset
    ################
    # Load tokenizer
    ################
    tokenizer = get_tokenizer(model_args, training_args)

    ################
    # Load tokenizer
    ################
    tokenizer = get_tokenizer(model_args, training_args)

    # Get reward functions
    REWARD_FUNCS_REGISTRY = {
        "accuracy": accuracy_reward,
        "format": format_reward,
<<<<<<< HEAD
        # "reasoning_steps": reasoning_steps_reward,
        # "cosine": get_cosine_scaled_reward(
        #     min_value_wrong=script_args.cosine_min_value_wrong,
        #     max_value_wrong=script_args.cosine_max_value_wrong,
        #     min_value_correct=script_args.cosine_min_value_correct,
        #     max_value_correct=script_args.cosine_max_value_correct,
        #     max_len=script_args.cosine_max_len,
        # ),
        # "repetition_penalty": get_repetition_penalty_reward(
        #     ngram_size=script_args.repetition_n_grams,
        #     max_penalty=script_args.repetition_max_penalty,
        # ),
        # "length": len_reward,
    }
    reward_funcs = [REWARD_FUNCS_REGISTRY[func] for func in script_args.reward_funcs]

=======
        "reasoning_steps": reasoning_steps_reward,
        "cosine": get_cosine_scaled_reward(
            min_value_wrong=script_args.cosine_min_value_wrong,
            max_value_wrong=script_args.cosine_max_value_wrong,
            min_value_correct=script_args.cosine_min_value_correct,
            max_value_correct=script_args.cosine_max_value_correct,
            max_len=script_args.cosine_max_len,
        ),
        "repetition_penalty": get_repetition_penalty_reward(
            ngram_size=script_args.repetition_n_grams,
            max_penalty=script_args.repetition_max_penalty,
        ),
        "length": len_reward,
        "code": code_reward,
        "code_format": get_code_format_reward(language=script_args.code_language),
    }
    reward_funcs = [REWARD_FUNCS_REGISTRY[func] for func in script_args.reward_funcs]

    # Format into conversation
    def make_conversation(example):
        prompt = []

        if training_args.system_prompt is not None:
            prompt.append({"role": "system", "content": training_args.system_prompt})

        prompt.append({"role": "user", "content": example["problem"]})
        return {"prompt": prompt}

    dataset = dataset.map(make_conversation)

    for split in dataset:
        if "messages" in dataset[split].column_names:
            dataset[split] = dataset[split].remove_columns("messages")

>>>>>>> 0db1912b
    logger.info("*** Initializing model kwargs ***")
    torch_dtype = (
        model_args.torch_dtype
        if model_args.torch_dtype in ["auto", None]
        else getattr(torch, model_args.torch_dtype)
    )
    quantization_config = get_quantization_config(model_args)
    model_kwargs = dict(
        revision=model_args.model_revision,
        trust_remote_code=model_args.trust_remote_code,
        attn_implementation=model_args.attn_implementation,
        torch_dtype=torch_dtype,
        use_cache=False if training_args.gradient_checkpointing else True,
        quantization_config=quantization_config,
    )
    training_args.model_init_kwargs = model_kwargs

    #############################
    # Initialize the GRPO trainer
    #############################
    trainer = GRPOTrainer(
        model=model_args.model_name_or_path,
        reward_funcs=reward_funcs,
        args=training_args,
        train_dataset=train_dataset,
        eval_dataset=eval_dataset,
        peft_config=get_peft_config(model_args),
        callbacks=get_callbacks(training_args, model_args),
        processing_class=tokenizer,
    )

    ###############
    # Training loop
    ###############
    logger.info("*** Train ***")
    checkpoint = None
    if training_args.resume_from_checkpoint is not None:
        checkpoint = training_args.resume_from_checkpoint
    elif last_checkpoint is not None:
        checkpoint = last_checkpoint
    train_result = trainer.train(resume_from_checkpoint=checkpoint)
    metrics = train_result.metrics
    metrics["train_samples"] = len(train_dataset)
    trainer.log_metrics("train", metrics)
    trainer.save_metrics("train", metrics)
    trainer.save_state()

    ##################################
    # Save model and create model card
    ##################################
    logger.info("*** Save model ***")
    trainer.save_model(training_args.output_dir)
    logger.info(f"Model saved to {training_args.output_dir}")

    # Save everything else on main process
    kwargs = {
        "dataset_name": script_args.dataset_name,
        "tags": ["open-r1"],
    }
    if trainer.accelerator.is_main_process:
        trainer.create_model_card(**kwargs)
        # Restore k,v cache for fast inference
        trainer.model.config.use_cache = True
        trainer.model.config.save_pretrained(training_args.output_dir)

    ##########
    # Evaluate
    ##########
    if training_args.do_eval:
        logger.info("*** Evaluate ***")
        metrics = trainer.evaluate()
        metrics["eval_samples"] = len(eval_dataset)
        trainer.log_metrics("eval", metrics)
        trainer.save_metrics("eval", metrics)

    #############
    # push to hub
    #############
    # if training_args.push_to_hub:
    #     logger.info("Pushing to hub...")
    #     trainer.push_to_hub(**kwargs)


if __name__ == "__main__":
    parser = TrlParser((GRPOScriptArguments, GRPOConfig, ModelConfig))
    script_args, training_args, model_args = parser.parse_args_and_config()
    main(script_args, training_args, model_args)<|MERGE_RESOLUTION|>--- conflicted
+++ resolved
@@ -103,16 +103,6 @@
             "help": "Maximum (negative) penalty for for repetition penalty reward"
         },
     )
-<<<<<<< HEAD
-=======
-    code_language: str = field(
-        default="python",
-        metadata={
-            "help": "Language for code format reward. Based on E2B supported languages https://e2b.dev/docs/code-interpreting/supported-languages",
-            "choices": ["python", "javascript", "r", "java", "bash"],
-        },
-    )
->>>>>>> 0db1912b
 
 
 def main(script_args, training_args, model_args):
@@ -197,7 +187,6 @@
     REWARD_FUNCS_REGISTRY = {
         "accuracy": accuracy_reward,
         "format": format_reward,
-<<<<<<< HEAD
         # "reasoning_steps": reasoning_steps_reward,
         # "cosine": get_cosine_scaled_reward(
         #     min_value_wrong=script_args.cosine_min_value_wrong,
@@ -214,42 +203,6 @@
     }
     reward_funcs = [REWARD_FUNCS_REGISTRY[func] for func in script_args.reward_funcs]
 
-=======
-        "reasoning_steps": reasoning_steps_reward,
-        "cosine": get_cosine_scaled_reward(
-            min_value_wrong=script_args.cosine_min_value_wrong,
-            max_value_wrong=script_args.cosine_max_value_wrong,
-            min_value_correct=script_args.cosine_min_value_correct,
-            max_value_correct=script_args.cosine_max_value_correct,
-            max_len=script_args.cosine_max_len,
-        ),
-        "repetition_penalty": get_repetition_penalty_reward(
-            ngram_size=script_args.repetition_n_grams,
-            max_penalty=script_args.repetition_max_penalty,
-        ),
-        "length": len_reward,
-        "code": code_reward,
-        "code_format": get_code_format_reward(language=script_args.code_language),
-    }
-    reward_funcs = [REWARD_FUNCS_REGISTRY[func] for func in script_args.reward_funcs]
-
-    # Format into conversation
-    def make_conversation(example):
-        prompt = []
-
-        if training_args.system_prompt is not None:
-            prompt.append({"role": "system", "content": training_args.system_prompt})
-
-        prompt.append({"role": "user", "content": example["problem"]})
-        return {"prompt": prompt}
-
-    dataset = dataset.map(make_conversation)
-
-    for split in dataset:
-        if "messages" in dataset[split].column_names:
-            dataset[split] = dataset[split].remove_columns("messages")
-
->>>>>>> 0db1912b
     logger.info("*** Initializing model kwargs ***")
     torch_dtype = (
         model_args.torch_dtype
