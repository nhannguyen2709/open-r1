# Model arguments
wandb_entity: castalk-inc
wandb_project: aimo
model_revision: main
torch_dtype: bfloat16
attn_implementation: flash_attention_2
use_liger_kernel: true

# Data training arguments
dataset_name: open-r1/OpenR1-Math-220k
dataset_configs:
- train
system_prompt: "You are a helpful AI Assistant, designed to provided well-reasoned and detailed responses. You FIRST think about the reasoning process as an internal monologue and then provide the user with the answer. The reasoning process MUST BE enclosed within <think> and </think> tags."

use_peft: true
lora_task_type: CAUSAL_LM
lora_r: 256
lora_alpha: 16
lora_dropout: 0.05
lora_target_modules:
- q_proj
- v_proj
- k_proj
- o_proj
- gate_proj
- up_proj
- down_proj

warmup_ratio: 0.05
gradient_accumulation_steps: 8
learning_rate: 1.0e-5
logging_steps: 1
num_generations: 7
max_prompt_length: 512
max_completion_length: 8192
per_device_eval_batch_size: 4
per_device_train_batch_size: 4
# model_name_or_path: deepseek-ai/DeepSeek-R1-Distill-Qwen-1.5B
# output_dir: data/Qwen-2.5-1.5B-Simple-RL
model_name_or_path: agentica-org/DeepScaleR-1.5B-Preview
output_dir: data/DeepScaleR-1.5B-Simple-RL
hub_model_id: DeepScaleR-1.5B-Preview
hub_strategy: every_save
num_train_epochs: 10
overwrite_output_dir: true
temperature: 0.8
bf16: true
use_vllm: true
vllm_device: auto
vllm_gpu_memory_utilization: 0.9

# GRPO trainer config
do_eval: true
eval_strategy: steps
eval_steps: 20
gradient_checkpointing: true
gradient_checkpointing_kwargs:
  use_reentrant: false
<<<<<<< HEAD

log_level: info
=======
hub_model_id: Qwen-2.5-7B-Simple-RL
hub_strategy: every_save
learning_rate: 3.0e-06
log_completions: true
log_level: info
logging_first_step: true
logging_steps: 5
>>>>>>> 0db1912b
logging_strategy: steps
lr_scheduler_type: cosine
max_steps: -1

push_to_hub: true
report_to:
- wandb
<<<<<<< HEAD
save_strategy: steps
save_steps: 20
seed: 42
=======
reward_funcs:
- accuracy
- format
reward_weights:
- 1.0
- 1.0
save_strategy: "no"
seed: 42
warmup_ratio: 0.1
>>>>>>> 0db1912b
<|MERGE_RESOLUTION|>--- conflicted
+++ resolved
@@ -56,18 +56,8 @@
 gradient_checkpointing: true
 gradient_checkpointing_kwargs:
   use_reentrant: false
-<<<<<<< HEAD
 
 log_level: info
-=======
-hub_model_id: Qwen-2.5-7B-Simple-RL
-hub_strategy: every_save
-learning_rate: 3.0e-06
-log_completions: true
-log_level: info
-logging_first_step: true
-logging_steps: 5
->>>>>>> 0db1912b
 logging_strategy: steps
 lr_scheduler_type: cosine
 max_steps: -1
@@ -75,18 +65,6 @@
 push_to_hub: true
 report_to:
 - wandb
-<<<<<<< HEAD
 save_strategy: steps
 save_steps: 20
-seed: 42
-=======
-reward_funcs:
-- accuracy
-- format
-reward_weights:
-- 1.0
-- 1.0
-save_strategy: "no"
-seed: 42
-warmup_ratio: 0.1
->>>>>>> 0db1912b
+seed: 42